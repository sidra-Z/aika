/*
 * Licensed to the Apache Software Foundation (ASF) under one or more
 * contributor license agreements.  See the NOTICE file distributed with
 * this work for additional information regarding copyright ownership.
 * The ASF licenses this file to You under the Apache License, Version 2.0
 * (the "License"); you may not use this file except in compliance with
 * the License.  You may obtain a copy of the License at
 *
 *     http://www.apache.org/licenses/LICENSE-2.0
 *
 * Unless required by applicable law or agreed to in writing, software
 * distributed under the License is distributed on an "AS IS" BASIS,
 * WITHOUT WARRANTIES OR CONDITIONS OF ANY KIND, either express or implied.
 * See the License for the specific language governing permissions and
 * limitations under the License.
 */
package org.aika.network;


import org.aika.Input;
import org.aika.Model;
import org.aika.Neuron;
import org.aika.neuron.Activation;
import org.aika.corpus.Conflicts.Conflict;
import org.aika.corpus.Document;
import org.aika.corpus.InterprNode;
import org.aika.lattice.OrNode;
import org.junit.Test;

/**
 *
 * @author Lukas Molzberger
 */
public class MutualExclusionTest {


    /**
     *     |----------------------------|
     *     | ------                     |
     *     -*| &  |                     |
     *  A ---| PA |------\   -------    |
     *       ------       \  |     |    |
     *                     \-| OR  |    |
     *       ------          |     |    |
     *  B ---| &  |----------| All |----|
     *     -*| PB |         -|     |    |
     *     | ------        / -------    |
     *     |----------------------------|
     *                   /              |
     *       ------     /               |
     *  C ---| &  |----/                |
     *     -*| PC |                     |
     *     | ------                     |
     *     |----------------------------|
     */


    @Test
    public void testMutualExclusion() {
        Model m = new Model();

        // Create the input neurons for the network.
        Neuron inA = m.createNeuron("IN-A");
        Neuron inB = m.createNeuron("IN-B");
        Neuron inC = m.createNeuron("IN-C");

        // Instantiate the suppressing neuron. Its inputs will be added later on.
        Neuron pSuppr = m.createNeuron("SUPPRESS");

        // Create three neurons that might be suppressed by the suppressing neuron.
        Neuron pA = m.initNeuron(
                m.createNeuron("A"),
                3,
                new Input()
                        .setNeuron(inA)
<<<<<<< HEAD
                        .setWeight(10.5f)
=======
                        .setWeight(10.0f)
                        .setMaxLowerWeightsSum(0.0f)
>>>>>>> d20d4dba
                        .setRecurrent(false)
                        .setBiasDelta(1.0),
                new Input()
                        .setNeuron(pSuppr)
                        .setWeight(-10.0f)
                        .setRecurrent(true)
                        .setBiasDelta(1.0)     // This input is negated
        );

        Neuron pB = m.initNeuron(
                m.createNeuron("B"),
                5,
                new Input()
                        .setNeuron(inB)
<<<<<<< HEAD
                        .setWeight(11.0f)
=======
                        .setWeight(10.0f)
                        .setMaxLowerWeightsSum(0.0f)
>>>>>>> d20d4dba
                        .setRecurrent(false)
                        .setBiasDelta(1.0),
                new Input()
                        .setNeuron(pSuppr)
                        .setWeight(-10.0f)
                        .setRecurrent(true)
                        .setBiasDelta(1.0)
        );

        Neuron pC = m.initNeuron(
                m.createNeuron("C"),
                2,
                new Input()
                        .setNeuron(inC)
                        .setWeight(10.0f)
                        .setRecurrent(false)
                        .setBiasDelta(1.0),
                new Input()
                        .setNeuron(pSuppr)
                        .setWeight(-10.0f)
                        .setRecurrent(true)
                        .setBiasDelta(1.0)
        );

        // Finally addInput all the inputs to the suppressing neuron.
        m.initNeuron(
                pSuppr,
                -0.001,
                new Input()
                        .setNeuron(pA)
                        .setWeight(10.0f)
                        .setRecurrent(false)
                        .setBiasDelta(0.0),
                new Input()
                        .setNeuron(pB)
                        .setWeight(10.0f)
                        .setRecurrent(false)
                        .setBiasDelta(0.0),
                new Input()
                        .setNeuron(pC)
                        .setWeight(10.0f)
                        .setRecurrent(false)
                        .setBiasDelta(0.0)
        );

        Neuron outN = m.initNeuron(m.createNeuron("OUT"),
                -0.001,
                new Input()
                        .setNeuron(pB)
                        .setWeight(1.0f)
                        .setRecurrent(false)
                        .setBiasDelta(0.0)
        );

        // Now that the model is complete, apply it to a document.

        Document doc = m.createDocument("foobar", 0);

        // Add input activations starting at char 0 and ending at char 1
        // These inputs will be immediately propagated through the network.
        inA.addInput(doc, 0, 1);
        inB.addInput(doc, 0, 1);
        inC.addInput(doc, 0, 1);

        // Computes the selected option
        doc.process();

        System.out.println("Selected Option: " + doc.bestInterpretation);
        System.out.println();

        System.out.println("Show all conflicts with the selected option:");
        for(InterprNode so: doc.bestInterpretation) {
            for(Conflict c: so.conflicts.primary.values()) {
                System.out.println(c.conflict);
            }
        }
        System.out.println();

        System.out.println(doc.neuronActivationsToString(true, false, true));
        doc.clearActivations();
    }
}<|MERGE_RESOLUTION|>--- conflicted
+++ resolved
@@ -73,12 +73,7 @@
                 3,
                 new Input()
                         .setNeuron(inA)
-<<<<<<< HEAD
                         .setWeight(10.5f)
-=======
-                        .setWeight(10.0f)
-                        .setMaxLowerWeightsSum(0.0f)
->>>>>>> d20d4dba
                         .setRecurrent(false)
                         .setBiasDelta(1.0),
                 new Input()
@@ -93,12 +88,7 @@
                 5,
                 new Input()
                         .setNeuron(inB)
-<<<<<<< HEAD
                         .setWeight(11.0f)
-=======
-                        .setWeight(10.0f)
-                        .setMaxLowerWeightsSum(0.0f)
->>>>>>> d20d4dba
                         .setRecurrent(false)
                         .setBiasDelta(1.0),
                 new Input()
